--- conflicted
+++ resolved
@@ -6,6 +6,12 @@
 and this project adheres to [Semantic Versioning](https://semver.org/spec/v2.0.0.html).
 
 ## [Unreleased]
+
+### Cast
+
+### Added
+- `sncast deploy` can now deploy contracts by name instead of class hash. [Read more here](https://foundry-rs.github.io/starknet-foundry/starknet/deploy.html)
+- `sncast declare-deploy` allows to declare and deploy contract at once. [Read more here](https://foundry-rs.github.io/starknet-foundry/starknet/declare-deploy.html)
 
 ## [0.28.0] - 2024-08-21
 
@@ -19,14 +25,8 @@
 
 ### Cast
 
-<<<<<<< HEAD
-### Added
-- `sncast deploy` can now deploy contracts by name instead of class hash. [Read more here](https://foundry-rs.github.io/starknet-foundry/starknet/deploy.html)
-- `sncast declare-deploy` allows to declare and deploy contract at once. [Read more here](https://foundry-rs.github.io/starknet-foundry/starknet/declare-deploy.html)
-=======
 #### Added
 - Commands that commit transactions now display links to block explorers. When in human-readable mode, `invoke`, `declare`, `deploy`, `multicall run`, `account create` and `account deploy` will display additional information with an url. A new key in Cast configuration - `block-explorer` determines which block explorer service the displayed link leads to. Possible options are:` StarkScan`, `Voyager`, `ViewBlock`, `OkLink`, `NftScan`.
->>>>>>> 86c30c92
 
 #### Changed
 - `account create` outputs hint about the type of the tokens required to prefund a newly created account with before deployment
