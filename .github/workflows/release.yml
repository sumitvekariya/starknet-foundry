--- conflicted
+++ resolved
@@ -63,7 +63,7 @@
     uses: ./.github/workflows/_build-binaries.yml
     with:
       version: ${{ needs.verify-version.outputs.version }}
-  
+
   build-plugin-binaries:
     name: Build plugin binaries
     needs: verify-version
@@ -90,93 +90,11 @@
 
   test-binary:
     name: Test binary
-<<<<<<< HEAD
     needs: [ build-binaries, verify-version, dev-publish-std]
     uses: ./.github/workflows/_test-binaries.yml
     with:
       bin_version: ${{ needs.verify-version.outputs.version }}
       std_version: ${{ needs.verify-version.outputs.version }}
-=======
-    runs-on: ${{ matrix.os }}
-    needs: [ build-binaries, verify-version ]
-
-    strategy:
-      fail-fast: true
-      matrix:
-        include:
-          - target: x86_64-unknown-linux-gnu
-            os: ubuntu-latest
-
-          - target: x86_64-apple-darwin
-            os: macos-latest
-
-          - target: x86_64-pc-windows-msvc
-            os: windows-latest
-
-    steps:
-      - uses: actions/checkout@v4
-      - uses: software-mansion/setup-scarb@v1
-
-      - uses: dtolnay/rust-toolchain@7b1c307e0dcbda6122208f10795a713336a9b35a
-        with:
-          toolchain: stable
-
-      - name: Download artifacts
-        uses: actions/download-artifact@v4
-        with:
-          path: artifacts-dl
-
-      - name: Move artifacts to staging director
-        shell: bash
-        run: |
-          mkdir -p artifacts
-          mv artifacts-dl/build-*/starknet-foundry-* artifacts/
-
-      - name: Get binary path
-        shell: bash
-        run: |
-          if [[ ${{ matrix.target }} == *windows* ]]; then
-            BINARY_PATH="artifacts/starknet-foundry-${{ needs.verify-version.outputs.version }}-${{ matrix.target }}.zip"
-          else
-            BINARY_PATH="artifacts/starknet-foundry-${{ needs.verify-version.outputs.version }}-${{ matrix.target }}.tar.gz"
-          fi
-          echo "BINARY_PATH=$BINARY_PATH" >> $GITHUB_ENV
-
-      - name: Unpack artifact
-        shell: bash
-        run: |
-          if [[ ${{ matrix.target }} == *windows* ]]; then
-            unzip ${{ env.BINARY_PATH }}
-          else
-            tar xzvf ${{ env.BINARY_PATH }}
-          fi
-
-      - name: Install universal-sierra-compiler
-        uses: software-mansion/setup-universal-sierra-compiler@v1
-
-      - name: Smoke test
-        shell: bash
-        env:
-          RPC_URL: "http://188.34.188.184:7070/rpc/v0_8"
-        run: |
-          BINARY_PATH="${{ env.BINARY_PATH }}"
-          BINARY_PATH="${BINARY_PATH%.tar.gz}"
-          BINARY_PATH="${BINARY_PATH%.zip}"
-          BINARY_PATH="${BINARY_PATH#artifacts/}"
-          
-          if [[ ${{ matrix.target }} == *windows* ]]; then
-            SNFORGE_PATH=$(readlink -f $BINARY_PATH/bin/snforge.exe)
-            SNCAST_PATH=$(readlink -f $BINARY_PATH/bin/sncast.exe)
-          else
-            SNFORGE_PATH=$(readlink -f $BINARY_PATH/bin/snforge)
-            SNCAST_PATH=$(readlink -f $BINARY_PATH/bin/sncast)
-          fi
-          
-          REPO_URL=${{ github.repositoryUrl }}
-          REVISION=${{ github.sha }}
-          
-          ./scripts/smoke_test.sh "$RPC_URL" "$SNFORGE_PATH" "$SNCAST_PATH" "$REPO_URL" "$REVISION"
->>>>>>> dce55cf9
 
   create-release:
     name: Create release
