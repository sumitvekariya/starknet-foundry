use crate::scarb::config::SCARB_MANIFEST_TEMPLATE_CONTENT;
use crate::{CAIRO_EDITION, NewArgs, Template};
use anyhow::{Context, Ok, Result, anyhow, bail, ensure};
use camino::Utf8PathBuf;
use include_dir::{Dir, DirEntry, include_dir};
use indoc::formatdoc;
use scarb_api::ScarbCommand;
use semver::Version;
use shared::consts::FREE_RPC_PROVIDER_URL;
use std::env;
use std::fs::{self, OpenOptions};
use std::io::Write;
use std::path::{Path, PathBuf};
use toml_edit::{Array, ArrayOfTables, DocumentMut, Item, Table, Value, value};

static TEMPLATES_DIR: Dir = include_dir!("snforge_templates");

const DEFAULT_ASSERT_MACROS: Version = Version::new(0, 1, 0);
const MINIMAL_SCARB_FOR_CORRESPONDING_ASSERT_MACROS: Version = Version::new(2, 8, 0);

struct Dependency {
    name: String,
    version: String,
    dev: bool,
}

impl Dependency {
    fn add(&self, scarb_manifest_path: &PathBuf) -> Result<()> {
        let mut cmd = ScarbCommand::new_with_stdio();
        cmd.manifest_path(scarb_manifest_path).offline().arg("add");

        if self.dev {
            cmd.arg("--dev");
        }

        cmd.arg(format!("{}@{}", self.name, self.version))
            .run()
            .context(format!("Failed to add {} dependency", self.name))?;

        Ok(())
    }
}

struct TemplateManifestConfig {
    dependencies: Vec<Dependency>,
    contract_target: bool,
    fork_config: bool,
}

impl TemplateManifestConfig {
    fn add_dependencies(&self, scarb_manifest_path: &PathBuf) -> Result<()> {
        if env::var("DEV_DISABLE_SNFORGE_STD_DEPENDENCY").is_err() {
            let snforge_version = env!("CARGO_PKG_VERSION");
            Dependency {
                name: "snforge_std".to_string(),
                version: snforge_version.to_string(),
                dev: true,
            }
            .add(scarb_manifest_path)?;
        }

        for dep in &self.dependencies {
            dep.add(scarb_manifest_path)?;
        }

        Ok(())
    }

    fn update_config(&self, scarb_manifest_path: &Path) -> Result<()> {
        let scarb_toml_content = fs::read_to_string(scarb_manifest_path)?;
        let mut document = scarb_toml_content
            .parse::<DocumentMut>()
            .context("invalid document")?;

        if self.contract_target {
            add_target_to_toml(&mut document);
        }

        set_cairo_edition(&mut document, CAIRO_EDITION);
        add_test_script(&mut document);
        add_assert_macros(&mut document)?;
        add_allow_prebuilt_macros(&mut document)?;

        fs::write(scarb_manifest_path, document.to_string())?;

        Ok(())
    }
}

impl TryFrom<&Template> for TemplateManifestConfig {
    type Error = anyhow::Error;

    fn try_from(template: &Template) -> Result<Self> {
        let cairo_version = ScarbCommand::version().run()?.cairo;
        match template {
            Template::CairoProgram => Ok(TemplateManifestConfig {
                dependencies: vec![],
                contract_target: false,
                fork_config: false,
            }),
            Template::BalanceContract => Ok(TemplateManifestConfig {
                dependencies: vec![Dependency {
                    name: "starknet".to_string(),
                    version: cairo_version.to_string(),
                    dev: false,
                }],
                contract_target: true,
                fork_config: false,
            }),
            Template::Erc20Contract => Ok(TemplateManifestConfig {
                dependencies: vec![
                    Dependency {
                        name: "starknet".to_string(),
                        version: cairo_version.to_string(),
                        dev: false,
                    },
                    Dependency {
                        name: "openzeppelin_token".to_string(),
                        version: get_oz_version()?.to_string(),
                        dev: false,
                    },
                ],
                contract_target: true,
                fork_config: true,
            }),
        }
    }
}

fn create_snfoundry_manifest(path: &PathBuf) -> Result<()> {
    fs::write(
        path,
        formatdoc! {r#"
        # Visit https://foundry-rs.github.io/starknet-foundry/appendix/snfoundry-toml.html
        # and https://foundry-rs.github.io/starknet-foundry/projects/configuration.html for more information

        # [sncast.default]                                         # Define a profile name
        # url = "{default_rpc_url}" # Url of the RPC provider
        # accounts-file = "../account-file"                        # Path to the file with the account data
        # account = "mainuser"                                     # Account from `accounts_file` or default account file that will be used for the transactions
        # keystore = "~/keystore"                                  # Path to the keystore file
        # wait-params = {{ timeout = 300, retry-interval = 10 }}     # Wait for submitted transaction parameters
        # block-explorer = "StarkScan"                             # Block explorer service used to display links to transaction details
        # show-explorer-links = true                               # Print links pointing to pages with transaction details in the chosen block explorer
        "#,
            default_rpc_url = FREE_RPC_PROVIDER_URL,
        },
    )?;

    Ok(())
}

fn add_template_to_scarb_manifest(path: &PathBuf) -> Result<()> {
    if !path.exists() {
        bail!("Scarb.toml not found");
    }

    let mut file = OpenOptions::new()
        .append(true)
        .open(path)
        .context("Failed to open Scarb.toml")?;

    file.write_all(SCARB_MANIFEST_TEMPLATE_CONTENT.as_bytes())
        .context("Failed to write to Scarb.toml")?;
    Ok(())
}

fn overwrite_or_copy_template_files(
    dir: &Dir,
    template_path: &Path,
    project_path: &Path,
    project_name: &str,
) -> Result<()> {
    for entry in dir.entries() {
        let path_without_template_name = entry.path().strip_prefix(template_path)?;
        let destination = project_path.join(path_without_template_name);
        match entry {
            DirEntry::Dir(dir) => {
                fs::create_dir_all(&destination)?;
                overwrite_or_copy_template_files(dir, template_path, project_path, project_name)?;
            }
            DirEntry::File(file) => {
                let contents = file.contents();
                let contents = replace_project_name(contents, project_name)?;
                fs::write(destination, contents)?;
            }
        }
    }

    Ok(())
}

fn replace_project_name(contents: &[u8], project_name: &str) -> Result<Vec<u8>> {
    let contents = std::str::from_utf8(contents).context("UTF-8 error")?;
    let contents = contents.replace("{{ PROJECT_NAME }}", project_name);
    Ok(contents.into_bytes())
}

<<<<<<< HEAD
fn update_config(
    scarb_manifest_path: &Path,
    template_config: &TemplateManifestConfig,
) -> Result<()> {
    let scarb_toml_content = fs::read_to_string(scarb_manifest_path)?;
    let mut document = scarb_toml_content
        .parse::<DocumentMut>()
        .context("invalid document")?;

    if template_config.contract_target {
        add_target_to_toml(&mut document);
    }

    set_cairo_edition(&mut document, CAIRO_EDITION);
    add_test_script(&mut document);
    add_assert_macros(&mut document)?;
    add_allow_prebuilt_macros(&mut document)?;

    if template_config.fork_config {
        add_fork_config(&mut document)?;
    }

    fs::write(scarb_manifest_path, document.to_string())?;

    Ok(())
}

=======
>>>>>>> d9af8cd8
fn add_test_script(document: &mut DocumentMut) {
    let mut test = Table::new();

    test.insert("test", value("snforge test"));
    document.insert("scripts", Item::Table(test));
}

fn add_target_to_toml(document: &mut DocumentMut) {
    let mut array_of_tables = ArrayOfTables::new();
    let mut sierra = Table::new();
    let mut contract = Table::new();
    contract.set_implicit(true);

    sierra.insert("sierra", Item::Value(true.into()));
    array_of_tables.push(sierra);
    contract.insert("starknet-contract", Item::ArrayOfTables(array_of_tables));

    document.insert("target", Item::Table(contract));
}

fn set_cairo_edition(document: &mut DocumentMut, cairo_edition: &str) {
    document["package"]["edition"] = value(cairo_edition);
}

fn add_assert_macros(document: &mut DocumentMut) -> Result<()> {
    let versions = ScarbCommand::version().run()?;
    let version = if versions.scarb < MINIMAL_SCARB_FOR_CORRESPONDING_ASSERT_MACROS {
        DEFAULT_ASSERT_MACROS
    } else {
        versions.cairo
    };

    document
        .get_mut("dev-dependencies")
        .and_then(|dep| dep.as_table_mut())
        .context("Failed to get dev-dependencies from Scarb.toml")?
        .insert("assert_macros", value(version.to_string()));

    Ok(())
}

fn add_allow_prebuilt_macros(document: &mut DocumentMut) -> Result<()> {
    let tool_section = document.entry("tool").or_insert(Item::Table(Table::new()));
    let tool_table = tool_section
        .as_table_mut()
        .context("Failed to get tool table from Scarb.toml")?;
    tool_table.set_implicit(true);

    let mut scarb_table = Table::new();

    let mut allow_prebuilt_macros = Array::new();
    allow_prebuilt_macros.push("snforge_std");

    scarb_table.insert(
        "allow-prebuilt-plugins",
        Item::Value(Value::Array(allow_prebuilt_macros)),
    );

    tool_table.insert("scarb", Item::Table(scarb_table));

    Ok(())
}

fn add_fork_config(document: &mut DocumentMut) -> Result<()> {
    let tool_section = document.entry("tool").or_insert(Item::Table(Table::new()));
    let tool_table = tool_section
        .as_table_mut()
        .context("Failed to get tool table from Scarb.toml")?;

    let mut fork_table = Table::new();
    fork_table.insert("name", Item::Value(Value::from("SEPOLIA_LATEST")));
    fork_table.insert("url", Item::Value(Value::from(FREE_RPC_PROVIDER_URL)));

    let mut block_id_table = Table::new();
    block_id_table.insert("tag", Item::Value(Value::from("latest")));
    fork_table.insert(
        "block_id",
        Item::Value(Value::from(block_id_table.into_inline_table())),
    );

    let mut array_of_tables = ArrayOfTables::new();
    array_of_tables.push(fork_table);

    let mut fork = Table::new();
    fork.set_implicit(true);
    fork.insert("fork", Item::ArrayOfTables(array_of_tables));
    tool_table.insert("snforge", Item::Table(fork));

    Ok(())
}

fn extend_gitignore(path: &Path) -> Result<()> {
    if path.join(".gitignore").exists() {
        let mut file = OpenOptions::new()
            .append(true)
            .open(path.join(".gitignore"))?;
        writeln!(file, ".snfoundry_cache/")?;
        writeln!(file, "snfoundry_trace/")?;
        writeln!(file, "coverage/")?;
        writeln!(file, "profile/")?;
    }
    Ok(())
}

pub fn new(
    NewArgs {
        path,
        name,
        no_vcs,
        overwrite,
        template,
    }: NewArgs,
) -> Result<()> {
    ScarbCommand::new().ensure_available()?;
    if !overwrite {
        ensure!(
            !path.exists() || path.read_dir().is_ok_and(|mut i| i.next().is_none()),
            format!(
                "The provided path `{path}` points to a non-empty directory. If you wish to create a project in this directory, use the `--overwrite` flag"
            )
        );
    }
    let name = infer_name(name, &path)?;

    fs::create_dir_all(&path)?;
    let project_path = path.canonicalize()?;
    let scarb_manifest_path = project_path.join("Scarb.toml");
    let snfoundry_manifest_path = project_path.join("snfoundry.toml");

    // if there is no Scarb.toml run `scarb init`
    if !scarb_manifest_path.is_file() {
        let mut cmd = ScarbCommand::new_with_stdio();
        cmd.current_dir(&project_path)
            .args(["init", "--name", &name]);

        if no_vcs {
            cmd.arg("--no-vcs");
        }

        cmd.env("SCARB_INIT_TEST_RUNNER", "cairo-test")
            .run()
            .context("Failed to initialize a new project")?;

        ScarbCommand::new_with_stdio()
            .current_dir(&project_path)
            .manifest_path(scarb_manifest_path.clone())
            .offline()
            .arg("remove")
            .arg("--dev")
            .arg("cairo_test")
            .run()
            .context("Failed to remove cairo_test dependency")?;
    }

    add_template_to_scarb_manifest(&scarb_manifest_path)?;

    if !snfoundry_manifest_path.is_file() {
        create_snfoundry_manifest(&snfoundry_manifest_path)?;
    }

    let template_config = TemplateManifestConfig::try_from(&template)?;
    template_config.add_dependencies(&scarb_manifest_path)?;
    template_config.update_config(&scarb_manifest_path)?;

    let template_dir = get_template_dir(&template)?;
    overwrite_or_copy_template_files(&template_dir, template_dir.path(), &project_path, &name)?;

    extend_gitignore(&project_path)?;

    // Fetch to create lock file.
    ScarbCommand::new_with_stdio()
        .manifest_path(scarb_manifest_path)
        .arg("fetch")
        .run()
        .context("Failed to fetch created project")?;

    Ok(())
}

fn infer_name(name: Option<String>, path: &Utf8PathBuf) -> Result<String> {
    let name = if let Some(name) = name {
        name
    } else {
        let Some(file_name) = path.file_name() else {
            bail!("Cannot infer package name from path: {path}. Please: use the flag `--name`");
        };
        file_name.to_string()
    };

    Ok(name)
}

fn get_template_dir(template: &Template) -> Result<Dir> {
    let dir_name = match template {
        Template::CairoProgram => "cairo_program",
        Template::BalanceContract => "balance_contract",
        Template::Erc20Contract => "erc20_contract",
    };

    TEMPLATES_DIR
        .get_dir(dir_name)
        .ok_or_else(|| anyhow!("Directory {dir_name} not found"))
        .cloned()
}

fn get_oz_version() -> Result<Version> {
    let scarb_version = ScarbCommand::version().run()?.scarb;

    let oz_version = match scarb_version {
        ver if ver >= Version::new(2, 9, 4) => Version::new(1, 0, 0),
        ver if ver >= Version::new(2, 9, 1) => Version::new(0, 20, 0),
        ver if ver >= Version::new(2, 8, 4) => Version::new(0, 19, 0),
        _ => bail!("Minimal Scarb version to create a new project with ERC-20 template is 2.8.4"),
    };

    Ok(oz_version)
}<|MERGE_RESOLUTION|>--- conflicted
+++ resolved
@@ -80,6 +80,10 @@
         add_test_script(&mut document);
         add_assert_macros(&mut document)?;
         add_allow_prebuilt_macros(&mut document)?;
+
+        if self.fork_config {
+            add_fork_config(&mut document)?;
+        }
 
         fs::write(scarb_manifest_path, document.to_string())?;
 
@@ -196,36 +200,6 @@
     Ok(contents.into_bytes())
 }
 
-<<<<<<< HEAD
-fn update_config(
-    scarb_manifest_path: &Path,
-    template_config: &TemplateManifestConfig,
-) -> Result<()> {
-    let scarb_toml_content = fs::read_to_string(scarb_manifest_path)?;
-    let mut document = scarb_toml_content
-        .parse::<DocumentMut>()
-        .context("invalid document")?;
-
-    if template_config.contract_target {
-        add_target_to_toml(&mut document);
-    }
-
-    set_cairo_edition(&mut document, CAIRO_EDITION);
-    add_test_script(&mut document);
-    add_assert_macros(&mut document)?;
-    add_allow_prebuilt_macros(&mut document)?;
-
-    if template_config.fork_config {
-        add_fork_config(&mut document)?;
-    }
-
-    fs::write(scarb_manifest_path, document.to_string())?;
-
-    Ok(())
-}
-
-=======
->>>>>>> d9af8cd8
 fn add_test_script(document: &mut DocumentMut) {
     let mut test = Table::new();
 
